<template>
  <div v-if="isConnected()">
    <v-list density="compact" v-for="(client, index) in state.clients" :key="index">
      <v-list-item>
        <v-list-item-title>
          <v-progress-circular v-if="client.status === 'busy'" indeterminate="disable-shrink" color="primary"
            size="14"></v-progress-circular>
          
          <v-icon v-else-if="client.status == 'warning'" color="orange" size="14">mdi-checkbox-blank-circle</v-icon>
          <v-icon v-else-if="client.status == 'error'" color="red-darken-1" size="14">mdi-checkbox-blank-circle</v-icon>
          <v-btn v-else-if="client.status == 'disabled'" size="x-small" class="mr-1" variant="tonal" density="comfortable" rounded="sm" @click.stop="toggleClient(client)" icon="mdi-power-standby"></v-btn>
          <v-icon v-else color="green" size="14">mdi-checkbox-blank-circle</v-icon>
          <span :class="client.status == 'disabled' ? 'text-grey-darken-2 ml-1' : 'ml-1'"> {{ client.name }}</span>       
        </v-list-item-title>
        <div v-if="client.enabled">

          <v-list-item-subtitle class="text-caption" v-if="client.data.error_action != null">
            <v-btn class="mt-1 mb-1" variant="tonal" :prepend-icon="client.data.error_action.icon" size="x-small" color="warning" @click.stop="callErrorAction(client, client.data.error_action)">
              {{ client.data.error_action.title }}
            </v-btn>
          </v-list-item-subtitle> 
          <v-list-item-subtitle class="text-caption">
            {{ client.model_name }}
          </v-list-item-subtitle>
          <v-list-item-subtitle class="text-caption">
            {{ client.type }} 
            <v-chip label size="x-small" variant="outlined" class="ml-1">ctx {{ client.max_token_length }}</v-chip>
          </v-list-item-subtitle>
          <div density="compact">
            <v-slider
              hide-details
              v-model="client.max_token_length"
              :min="1024"
              :max="128000"
              :step="1024"
              @update:modelValue="saveClientDelayed(client)"
              @click.stop
              density="compact"
            ></v-slider>
          </div>
          <v-list-item-subtitle class="text-center">

            <!-- LLM prompt template warning -->
            <v-tooltip text="No LLM prompt template for this model. Using default. Templates can be added in ./templates/llm-prompt" v-if="client.status === 'idle' && client.data && !client.data.has_prompt_template && client.data.meta.requires_prompt_template" max-width="200">
              <template v-slot:activator="{ props }">
                <v-icon x-size="14" class="mr-1" v-bind="props" color="orange">mdi-alert</v-icon>
              </template>
            </v-tooltip>

            <!-- coercion status -->
            <v-tooltip :text="'Coercion active: ' + client.double_coercion" v-if="client.double_coercion" max-width="200">
              <template v-slot:activator="{ props }">
                <v-icon x-size="14" class="mr-1" v-bind="props" color="primary">mdi-account-lock-open</v-icon>
              </template>
            </v-tooltip>

            <!-- disable/enable -->
            <v-tooltip :text="client.enabled ? 'Disable':'Enable'">
              <template v-slot:activator="{ props }">
                <v-btn size="x-small" class="mr-1" v-bind="props" variant="tonal" density="comfortable" rounded="sm" @click.stop="toggleClient(client)" icon="mdi-power-standby"></v-btn>
              </template>
            </v-tooltip>

            <!-- edit client button -->
            <v-tooltip text="Edit client">
              <template v-slot:activator="{ props }">
                <v-btn size="x-small" class="mr-1" v-bind="props" variant="tonal" density="comfortable" rounded="sm" @click.stop="editClient(index)" icon="mdi-cogs"></v-btn>

              </template>
            </v-tooltip>

            <!-- assign to all agents button -->
            <v-tooltip text="Assign to all agents">
              <template v-slot:activator="{ props }">
                <v-btn size="x-small" class="mr-1" v-bind="props" variant="tonal" density="comfortable" rounded="sm" @click.stop="assignClientToAllAgents(index)" icon="mdi-transit-connection-variant"></v-btn>
              </template>
            </v-tooltip>
            
            <!-- delete the client button -->
            <v-tooltip text="Delete client">
              <template v-slot:activator="{ props }">
                <v-btn size="x-small" class="mr-1" v-bind="props" variant="tonal" density="comfortable" rounded="sm" @click.stop="deleteClient(index)" icon="mdi-close-thick"></v-btn>
              </template>
            </v-tooltip>
            
          </v-list-item-subtitle>
        </div>
      </v-list-item>
    </v-list>
    <ClientModal :dialog="state.dialog" :formTitle="state.formTitle" @save="saveClient" @error="propagateError" @update:dialog="updateDialog"></ClientModal>
    <v-alert type="warning" variant="tonal" v-if="state.clients.length === 0">You have no LLM clients configured. Add one.</v-alert>
    <v-btn @click="openModal" elevation="0" prepend-icon="mdi-plus-box">Add client</v-btn>
  </div>
</template>
  
<script>
import ClientModal from './ClientModal.vue';

export default {
  components: {
    ClientModal,
  },
  data() {
    return {
      saveDelayTimeout: null,
      clientStatusCheck: null,
      clientDeleted: false,
      state: {
        clients: [],
        dialog: false,
        currentClient: {
          name: '',
          type: '',
          api_url: '',
          model_name: '',
          max_token_length: 8192,
          double_coercion: null,
          data: {
            has_prompt_template: false,
          }
        }, // Add a new field to store the model name
        formTitle: ''
      }
    }
  },
  inject: [
    'getWebsocket',
    'registerMessageHandler',
    'isConnected',
    'getAgents',
  ],
  provide() {
    return {
      state: this.state
    };
  },
  emits: [
    'clients-updated',
    'client-assigned',
    'open-app-config',
  ],
  methods: {

    callErrorAction(client, action) {
      if(action.action_name === 'openAppConfig') {
        this.$emit('open-app-config', ...action.arguments);
      }
    },

    configurationRequired() {
      if(this.state.clients.length === 0) {
        return true;
      }

      // cycle through clients and check if any are status 'error' or 'warning'
      for (let i = 0; i < this.state.clients.length; i++) {
        if (this.state.clients[i].status === 'error' || this.state.clients[i].status === 'warning') {
          return true;
        }
      }

      return false;
    },
    getActive() {
      return this.state.clients.find(a => a.status === 'busy');      
    },
    openModal() {
      this.state.currentClient = {
        name: 'TextGenWebUI',
        type: 'textgenwebui',
        api_url: 'http://localhost:5000',
        model_name: '',
        max_token_length: 8192,
        data: {
          has_prompt_template: false,
        }
      };
      this.state.formTitle = 'Add Client';
      this.state.dialog = true;
    },
    propagateError(error) {
      this.$emit('error', error);
    },

    saveClientDelayed(client) {
      client.dirty = true;
      if (this.saveDelayTimeout) {
        clearTimeout(this.saveDelayTimeout);
      }
      this.saveDelayTimeout = setTimeout(() => {
        this.saveClient(client);
        client.dirty = false;
      }, 500);
    },

    saveClient(client) {
      const index = this.state.clients.findIndex(c => c.name === client.name);
      if (index === -1) {
        this.state.clients.push(client);
      } else {
        this.state.clients[index] = client;
      }
      console.log("Saving client", client)
      this.state.dialog = false; // Close the dialog after saving the client
      this.$emit('clients-updated', this.state.clients);
    },
    editClient(index) {
      this.state.currentClient = { ...this.state.clients[index] };
      this.state.formTitle = 'Edit AI Client';
      this.state.dialog = true;
    },
    deleteClient(index) {
      if (window.confirm('Are you sure you want to delete this client?')) {
        this.state.clients.splice(index, 1);
        this.$emit('clients-updated', this.state.clients);
        this.clientDeleted = true;
      }
    },
    assignClientToAllAgents(index) {
      let agents = this.getAgents();
      let client = this.state.clients[index];

      this.saveClient(client);

      for (let i = 0; i < agents.length; i++) {
        agents[i].client = client.name;
        console.log("Assigning client", client.name, "to agent", agents[i].name);
      }
      this.$emit('client-assigned', agents);
    },

    toggleClient(client) {
      console.log("Toggling client", client.enabled, "to", !client.enabled)
      client.enabled = !client.enabled;
      if(client.enabled) {
        client.status = 'warning';
      } else {
        client.status = 'disabled';
      }
      this.saveClient(client);
    },

    updateDialog(newVal) {
      this.state.dialog = newVal;
    },
    handleMessage(data) {

      // Handle client_status message type
      if (data.type === 'client_status') {

        if(this.clientDeleted) {
          
          // If we have just deleted a client, we need to wait for the next client_status message

          this.clientDeleted = false;
          return;
        }

        // Find the client with the given name
        const client = this.state.clients.find(client => client.name === data.name);

        if (client && !client.dirty) {
          // Update the model name of the client
          client.model_name = data.model_name;
          client.model = client.model_name;
          client.type = data.message;
          client.status = data.status;
          client.max_token_length = data.max_token_length;
          client.api_url = data.api_url;
          client.api_key = data.api_key;
          client.double_coercion = data.data.double_coercion;
          client.data = data.data;
<<<<<<< HEAD
          client.enabled = data.data.enabled;
=======
          for (let key in client.data.meta.extra_fields) {
            if (client.data[key] === null || client.data[key] === undefined) {
              client.data[key] = client.data.meta.defaults[key];
            }
            client[key] = client.data[key];
          }

>>>>>>> a28cf2a0
        } else if(!client) {
          console.log("Adding new client", data);

          this.state.clients.push({ 
            name: data.name, 
            model_name: data.model_name, 
            model: data.model_name,
            type: data.message, 
            status: data.status,
            max_token_length: data.max_token_length,
            api_url: data.api_url,
            api_key: data.api_key,
            double_coercion: data.data.double_coercion,
            data: data.data,
            enabled: data.data.enabled,
          });

          // apply extra field defaults
          let client = this.state.clients[this.state.clients.length - 1];
          for (let key in client.data.meta.extra_fields) {
            if (client.data[key] === null || client.data[key] === undefined) {
              client.data[key] = client.data.meta.defaults[key];
            }
            client[key] = client.data[key];
          }

          // sort the clients by name
          this.state.clients.sort((a, b) => (a.name > b.name) ? 1 : -1);
        }

        return;
      }

    }
  },
  created() {
    this.registerMessageHandler(this.handleMessage);
  },
}
</script><|MERGE_RESOLUTION|>--- conflicted
+++ resolved
@@ -270,9 +270,7 @@
           client.api_key = data.api_key;
           client.double_coercion = data.data.double_coercion;
           client.data = data.data;
-<<<<<<< HEAD
           client.enabled = data.data.enabled;
-=======
           for (let key in client.data.meta.extra_fields) {
             if (client.data[key] === null || client.data[key] === undefined) {
               client.data[key] = client.data.meta.defaults[key];
@@ -280,7 +278,6 @@
             client[key] = client.data[key];
           }
 
->>>>>>> a28cf2a0
         } else if(!client) {
           console.log("Adding new client", data);
 
